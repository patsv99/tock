//! Board file for Imix development platform.
//!
//! - <https://github.com/tock/tock/tree/master/boards/imix>
//! - <https://github.com/tock/imix>

#![no_std]
// Disable this attribute when documenting, as a workaround for
// https://github.com/rust-lang/rust/issues/62184.
#![cfg_attr(not(doc), no_main)]
#![deny(missing_docs)]

mod imix_components;
use capsules::alarm::AlarmDriver;
use capsules::net::ieee802154::MacAddress;
use capsules::net::ipv6::ip_utils::IPAddr;
use capsules::virtual_aes_ccm::MuxAES128CCM;
use capsules::virtual_alarm::VirtualMuxAlarm;
use capsules::virtual_i2c::MuxI2C;
use capsules::virtual_spi::VirtualSpiMasterDevice;
//use capsules::virtual_timer::MuxTimer;
use kernel::capabilities;
use kernel::common::dynamic_deferred_call::{DynamicDeferredCall, DynamicDeferredCallClientState};
use kernel::component::Component;
use kernel::hil::i2c::I2CMaster;
use kernel::hil::radio;
#[allow(unused_imports)]
use kernel::hil::radio::{RadioConfig, RadioData};
use kernel::hil::symmetric_encryption::AES128;
//use kernel::hil::time::Alarm;
use kernel::hil::led::LedHigh;
use kernel::hil::Controller;
#[allow(unused_imports)]
use kernel::{create_capability, debug, debug_gpio, static_init};
use sam4l::chip::Sam4lDefaultPeripherals;

use capsules::driver_debug;
use components;
use components::alarm::{AlarmDriverComponent, AlarmMuxComponent};
use components::console::{ConsoleComponent, UartMuxComponent};
use components::crc::CrcComponent;
use components::debug_writer::DebugWriterComponent;
use components::gpio::GpioComponent;
use components::isl29035::AmbientLightComponent;
use components::led::LedsComponent;
use components::nrf51822::Nrf51822Component;
use components::process_console::ProcessConsoleComponent;

use components::rng::RngComponent;
use components::si7021::{HumidityComponent, SI7021Component};
use components::spi::{SpiComponent, SpiSyscallComponent};
use imix_components::adc::AdcComponent;
use imix_components::fxos8700::NineDofComponent;
use imix_components::rf233::RF233Component;
use imix_components::usb::UsbComponent;

/// Support routines for debugging I/O.
///
/// Note: Use of this module will trample any other USART3 configuration.
pub mod io;

// Unit Tests for drivers.
#[allow(dead_code)]
mod test;

// Helper functions for enabling/disabling power on Imix submodules
mod power;

#[allow(dead_code)]
mod alarm_test;

#[allow(dead_code)]
mod multi_alarm_test;

#[allow(dead_code)]
mod multi_timer_test;

// State for loading apps.

const NUM_PROCS: usize = 4;

// Constants related to the configuration of the 15.4 network stack
// TODO: Notably, the radio MAC addresses can be configured from userland at the moment
// We probably want to change this from a security perspective (multiple apps being
// able to change the MAC address seems problematic), but it is very convenient for
// development to be able to just flash two corresponding apps onto two devices and
// have those devices talk to each other without having to modify the kernel flashed
// onto each device. This makes MAC address configuration a good target for capabilities -
// only allow one app per board to have control of MAC address configuration?
const RADIO_CHANNEL: u8 = 26;
const DST_MAC_ADDR: MacAddress = MacAddress::Short(49138);
const DEFAULT_CTX_PREFIX_LEN: u8 = 8; //Length of context for 6LoWPAN compression
const DEFAULT_CTX_PREFIX: [u8; 16] = [0x0 as u8; 16]; //Context for 6LoWPAN Compression
const PAN_ID: u16 = 0xABCD;

// how should the kernel respond when a process faults
const FAULT_RESPONSE: kernel::procs::PanicFaultPolicy = kernel::procs::PanicFaultPolicy {};

static mut PROCESSES: [Option<&'static dyn kernel::procs::Process>; NUM_PROCS] = [None; NUM_PROCS];

static mut CHIP: Option<&'static sam4l::chip::Sam4l<Sam4lDefaultPeripherals>> = None;

/// Dummy buffer that causes the linker to reserve enough space for the stack.
#[no_mangle]
#[link_section = ".stack_buffer"]
pub static mut STACK_MEMORY: [u8; 0x2000] = [0; 0x2000];

driver_debug! {
    struct Imix {
        pconsole: &'static capsules::process_console::ProcessConsole<
            'static,
            components::process_console::Capability,
        >,
        console: &'static capsules::console::Console<'static>,
        gpio: &'static capsules::gpio::GPIO<'static, sam4l::gpio::GPIOPin<'static>>,
        alarm: &'static AlarmDriver<'static, VirtualMuxAlarm<'static, sam4l::ast::Ast<'static>>>,
        temp: &'static capsules::temperature::TemperatureSensor<'static>,
        humidity: &'static capsules::humidity::HumiditySensor<'static>,
        ambient_light: &'static capsules::ambient_light::AmbientLight<'static>,
        adc: &'static capsules::adc::AdcDedicated<'static, sam4l::adc::Adc>,
        led:
            &'static capsules::led::LedDriver<'static, LedHigh<'static, sam4l::gpio::GPIOPin<'static>>>,
        button: &'static capsules::button::Button<'static, sam4l::gpio::GPIOPin<'static>>,
        rng: &'static capsules::rng::RngDriver<'static>,
        analog_comparator: &'static capsules::analog_comparator::AnalogComparator<
            'static,
            sam4l::acifc::Acifc<'static>,
        >,
        spi: &'static capsules::spi_controller::Spi<
            'static,
            VirtualSpiMasterDevice<'static, sam4l::spi::SpiHw>,
        >,
        ipc: kernel::ipc::IPC<NUM_PROCS>,
        ninedof: &'static capsules::ninedof::NineDof<'static>,
        udp_driver: &'static capsules::net::udp::UDPDriver<'static>,
        crc: &'static capsules::crc::Crc<'static, sam4l::crccu::Crccu<'static>>,
        usb_driver: &'static capsules::usb::usb_user::UsbSyscallDriver<
            'static,
            capsules::usb::usbc_client::Client<'static, sam4l::usbc::Usbc<'static>>,
        >,
        nrf51822: &'static capsules::nrf51822_serialization::Nrf51822Serialization<'static>,
        nonvolatile_storage: &'static capsules::nonvolatile_storage_driver::NonvolatileStorage<'static>,
    }
}
// The RF233 radio stack requires our buffers for its SPI operations:
//
//   1. buf: a packet-sized buffer for SPI operations, which is
//      used as the read buffer when it writes a packet passed to it and the write
//      buffer when it reads a packet into a buffer passed to it.
//   2. rx_buf: buffer to receive packets into
//   3 + 4: two small buffers for performing registers
//      operations (one read, one write).

static mut RF233_BUF: [u8; radio::MAX_BUF_SIZE] = [0x00; radio::MAX_BUF_SIZE];
static mut RF233_REG_WRITE: [u8; 2] = [0x00; 2];
static mut RF233_REG_READ: [u8; 2] = [0x00; 2];

impl kernel::Platform for Imix {
    fn with_driver<F, R>(&self, driver_num: usize, f: F) -> R
    where
        F: FnOnce(Option<&dyn kernel::Driver>) -> R,
    {
        match driver_num {
            capsules::console::DRIVER_NUM => f(Some(self.console)),
            capsules::gpio::DRIVER_NUM => f(Some(self.gpio)),
            capsules::alarm::DRIVER_NUM => f(Some(self.alarm)),
            capsules::spi_controller::DRIVER_NUM => f(Some(self.spi)),
            capsules::adc::DRIVER_NUM => f(Some(self.adc)),
            capsules::led::DRIVER_NUM => f(Some(self.led)),
            capsules::button::DRIVER_NUM => f(Some(self.button)),
            capsules::analog_comparator::DRIVER_NUM => f(Some(self.analog_comparator)),
            capsules::ambient_light::DRIVER_NUM => f(Some(self.ambient_light)),
            capsules::temperature::DRIVER_NUM => f(Some(self.temp)),
            capsules::humidity::DRIVER_NUM => f(Some(self.humidity)),
            capsules::ninedof::DRIVER_NUM => f(Some(self.ninedof)),
            capsules::crc::DRIVER_NUM => f(Some(self.crc)),
            capsules::usb::usb_user::DRIVER_NUM => f(Some(self.usb_driver)),
            capsules::net::udp::DRIVER_NUM => f(Some(self.udp_driver)),
            capsules::nrf51822_serialization::DRIVER_NUM => f(Some(self.nrf51822)),
            capsules::nonvolatile_storage_driver::DRIVER_NUM => f(Some(self.nonvolatile_storage)),
            capsules::rng::DRIVER_NUM => f(Some(self.rng)),
            kernel::ipc::DRIVER_NUM => f(Some(&self.ipc)),
            _ => f(None),
        }
    }
}

unsafe fn set_pin_primary_functions(peripherals: &Sam4lDefaultPeripherals) {
    use sam4l::gpio::PeripheralFunction::{A, B, C, E};

    // Right column: Imix pin name
    // Left  column: SAM4L peripheral function
    peripherals.pa[04].configure(Some(A)); // AD0         --  ADCIFE AD0
    peripherals.pa[05].configure(Some(A)); // AD1         --  ADCIFE AD1
    peripherals.pa[06].configure(Some(C)); // EXTINT1     --  EIC EXTINT1
    peripherals.pa[07].configure(Some(A)); // AD1         --  ADCIFE AD2
    peripherals.pa[08].configure(None); //... RF233 IRQ   --  GPIO pin
    peripherals.pa[09].configure(None); //... RF233 RST   --  GPIO pin
    peripherals.pa[10].configure(None); //... RF233 SLP   --  GPIO pin
    peripherals.pa[13].configure(None); //... TRNG EN     --  GPIO pin
    peripherals.pa[14].configure(None); //... TRNG_OUT    --  GPIO pin
    peripherals.pa[17].configure(None); //... NRF INT     -- GPIO pin
    peripherals.pa[18].configure(Some(A)); // NRF CLK     -- USART2_CLK
    peripherals.pa[20].configure(None); //... D8          -- GPIO pin
    peripherals.pa[21].configure(Some(E)); // TWI2 SDA    -- TWIM2_SDA
    peripherals.pa[22].configure(Some(E)); // TWI2 SCL    --  TWIM2 TWCK
    peripherals.pa[25].configure(Some(A)); // USB_N       --  USB DM
    peripherals.pa[26].configure(Some(A)); // USB_P       --  USB DP
    peripherals.pb[00].configure(Some(A)); // TWI1_SDA    --  TWIMS1 TWD
    peripherals.pb[01].configure(Some(A)); // TWI1_SCL    --  TWIMS1 TWCK
    peripherals.pb[02].configure(Some(A)); // AD3         --  ADCIFE AD3
    peripherals.pb[03].configure(Some(A)); // AD4         --  ADCIFE AD4
    peripherals.pb[04].configure(Some(A)); // AD5         --  ADCIFE AD5
    peripherals.pb[05].configure(Some(A)); // VHIGHSAMPLE --  ADCIFE AD6
    peripherals.pb[06].configure(Some(A)); // RTS3        --  USART3 RTS
    peripherals.pb[07].configure(None); //... NRF RESET   --  GPIO
    peripherals.pb[09].configure(Some(A)); // RX3         --  USART3 RX
    peripherals.pb[10].configure(Some(A)); // TX3         --  USART3 TX
    peripherals.pb[11].configure(Some(A)); // CTS0        --  USART0 CTS
    peripherals.pb[12].configure(Some(A)); // RTS0        --  USART0 RTS
    peripherals.pb[13].configure(Some(A)); // CLK0        --  USART0 CLK
    peripherals.pb[14].configure(Some(A)); // RX0         --  USART0 RX
    peripherals.pb[15].configure(Some(A)); // TX0         --  USART0 TX
    peripherals.pc[00].configure(Some(A)); // CS2         --  SPI Nperipherals.pcS2
    peripherals.pc[01].configure(Some(A)); // CS3 (RF233) --  SPI Nperipherals.pcS3
    peripherals.pc[02].configure(Some(A)); // CS1         --  SPI Nperipherals.pcS1
    peripherals.pc[03].configure(Some(A)); // CS0         --  SPI Nperipherals.pcS0
    peripherals.pc[04].configure(Some(A)); // MISO        --  SPI MISO
    peripherals.pc[05].configure(Some(A)); // MOSI        --  SPI MOSI
    peripherals.pc[06].configure(Some(A)); // SCK         --  SPI CLK
    peripherals.pc[07].configure(Some(B)); // RTS2 (BLE)  -- USART2_RTS
    peripherals.pc[08].configure(Some(E)); // CTS2 (BLE)  -- USART2_CTS
                                           //peripherals.pc[09].configure(None); //... NRF GPIO    -- GPIO
                                           //peripherals.pc[10].configure(None); //... USER LED    -- GPIO
    peripherals.pc[09].configure(Some(E)); // ACAN1       -- ACIFC comparator
    peripherals.pc[10].configure(Some(E)); // ACAP1       -- ACIFC comparator
    peripherals.pc[11].configure(Some(B)); // RX2 (BLE)   -- USART2_RX
    peripherals.pc[12].configure(Some(B)); // TX2 (BLE)   -- USART2_TX
                                           //peripherals.pc[13].configure(None); //... ACC_INT1    -- GPIO
                                           //peripherals.pc[14].configure(None); //... ACC_INT2    -- GPIO
    peripherals.pc[13].configure(Some(E)); //... ACBN1    -- ACIFC comparator
    peripherals.pc[14].configure(Some(E)); //... ACBP1    -- ACIFC comparator
    peripherals.pc[16].configure(None); //... SENSE_PWR   --  GPIO pin
    peripherals.pc[17].configure(None); //... NRF_PWR     --  GPIO pin
    peripherals.pc[18].configure(None); //... RF233_PWR   --  GPIO pin
    peripherals.pc[19].configure(None); //... TRNG_PWR    -- GPIO Pin
    peripherals.pc[22].configure(None); //... KERNEL LED  -- GPIO Pin
    peripherals.pc[24].configure(None); //... USER_BTN    -- GPIO Pin
    peripherals.pc[25].configure(Some(B)); // LI_INT      --  EIC EXTINT2
    peripherals.pc[26].configure(None); //... D7          -- GPIO Pin
    peripherals.pc[27].configure(None); //... D6          -- GPIO Pin
    peripherals.pc[28].configure(None); //... D5          -- GPIO Pin
    peripherals.pc[29].configure(None); //... D4          -- GPIO Pin
    peripherals.pc[30].configure(None); //... D3          -- GPIO Pin
    peripherals.pc[31].configure(None); //... D2          -- GPIO Pin
}

/// Main function.
///
/// This is called after RAM initialization is complete.
#[no_mangle]
pub unsafe fn main() {
    sam4l::init();
    let pm = static_init!(sam4l::pm::PowerManager, sam4l::pm::PowerManager::new());
    let peripherals = static_init!(Sam4lDefaultPeripherals, Sam4lDefaultPeripherals::new(pm));

    pm.setup_system_clock(
        sam4l::pm::SystemClockSource::PllExternalOscillatorAt48MHz {
            frequency: sam4l::pm::OscillatorFrequency::Frequency16MHz,
            startup_mode: sam4l::pm::OscillatorStartup::FastStart,
        },
        &peripherals.flash_controller,
    );

    // Source 32Khz and 1Khz clocks from RC23K (SAM4L Datasheet 11.6.8)
    sam4l::bpm::set_ck32source(sam4l::bpm::CK32Source::RC32K);

    set_pin_primary_functions(peripherals);

    peripherals.setup_dma();
    let chip = static_init!(
        sam4l::chip::Sam4l<Sam4lDefaultPeripherals>,
        sam4l::chip::Sam4l::new(pm, peripherals)
    );
    CHIP = Some(chip);

    // Create capabilities that the board needs to call certain protected kernel
    // functions.
    let process_mgmt_cap = create_capability!(capabilities::ProcessManagementCapability);
    let main_cap = create_capability!(capabilities::MainLoopCapability);
    let grant_cap = create_capability!(capabilities::MemoryAllocationCapability);

    power::configure_submodules(
        &peripherals.pa,
        &peripherals.pb,
        &peripherals.pc,
        power::SubmoduleConfig {
            rf233: true,
            nrf51422: true,
            sensors: true,
            trng: true,
        },
    );

    let board_kernel = static_init!(kernel::Kernel, kernel::Kernel::new(&PROCESSES));

    let dynamic_deferred_call_clients =
        static_init!([DynamicDeferredCallClientState; 4], Default::default());
    let dynamic_deferred_caller = static_init!(
        DynamicDeferredCall,
        DynamicDeferredCall::new(dynamic_deferred_call_clients)
    );
    DynamicDeferredCall::set_global_instance(dynamic_deferred_caller);

    // # CONSOLE
    // Create a shared UART channel for the consoles and for kernel debug.
    peripherals.usart3.set_mode(sam4l::usart::UsartMode::Uart);
    let uart_mux =
        UartMuxComponent::new(&peripherals.usart3, 115200, dynamic_deferred_caller).finalize(());

    let pconsole = ProcessConsoleComponent::new(board_kernel, uart_mux).finalize(());
    let console = ConsoleComponent::new(board_kernel, uart_mux).finalize(());
    DebugWriterComponent::new(uart_mux).finalize(());

    // Allow processes to communicate over BLE through the nRF51822
    peripherals.usart2.set_mode(sam4l::usart::UsartMode::Uart);
    let nrf_serialization =
        Nrf51822Component::new(&peripherals.usart2, &peripherals.pb[07], board_kernel).finalize(());

    // # TIMER
    let mux_alarm = AlarmMuxComponent::new(&peripherals.ast)
        .finalize(components::alarm_mux_component_helper!(sam4l::ast::Ast));
    peripherals.ast.configure(mux_alarm);
    let alarm = AlarmDriverComponent::new(board_kernel, mux_alarm)
        .finalize(components::alarm_component_helper!(sam4l::ast::Ast));

    // # I2C and I2C Sensors
    let mux_i2c = static_init!(
        MuxI2C<'static>,
        MuxI2C::new(&peripherals.i2c2, None, dynamic_deferred_caller)
    );
    peripherals.i2c2.set_master_client(mux_i2c);

    let ambient_light = AmbientLightComponent::new(board_kernel, mux_i2c, mux_alarm)
        .finalize(components::isl29035_component_helper!(sam4l::ast::Ast));
    let si7021 = SI7021Component::new(mux_i2c, mux_alarm, 0x40)
        .finalize(components::si7021_component_helper!(sam4l::ast::Ast));
    let temp =
        components::temperature::TemperatureComponent::new(board_kernel, si7021).finalize(());
    let humidity = HumidityComponent::new(board_kernel, si7021).finalize(());
    let ninedof = NineDofComponent::new(board_kernel, mux_i2c, &peripherals.pc[13]).finalize(());

    // SPI MUX, SPI syscall driver and RF233 radio
    let mux_spi = components::spi::SpiMuxComponent::new(&peripherals.spi)
        .finalize(components::spi_mux_component_helper!(sam4l::spi::SpiHw));

    let spi_syscalls = SpiSyscallComponent::new(board_kernel, mux_spi, 2)
        .finalize(components::spi_syscall_component_helper!(sam4l::spi::SpiHw));
    let rf233_spi = SpiComponent::new(mux_spi, 3)
        .finalize(components::spi_component_helper!(sam4l::spi::SpiHw));
    let rf233 = RF233Component::new(
        rf233_spi,
        &peripherals.pa[09], // reset
        &peripherals.pa[10], // sleep
        &peripherals.pa[08], // irq
        &peripherals.pa[08],
        RADIO_CHANNEL,
    )
    .finalize(());

    let adc = AdcComponent::new(board_kernel, &peripherals.adc).finalize(());
    let gpio = GpioComponent::new(
        board_kernel,
        components::gpio_component_helper!(
            sam4l::gpio::GPIOPin,
            0 => &peripherals.pc[31],
            1 => &peripherals.pc[30],
            2 => &peripherals.pc[29],
            3 => &peripherals.pc[28],
            4 => &peripherals.pc[27],
            5 => &peripherals.pc[26],
            6 => &peripherals.pa[20]
        ),
    )
    .finalize(components::gpio_component_buf!(sam4l::gpio::GPIOPin));

    let led = LedsComponent::new(components::led_component_helper!(
        LedHigh<'static, sam4l::gpio::GPIOPin>,
        LedHigh::new(&peripherals.pc[10]),
    ))
    .finalize(components::led_component_buf!(
        LedHigh<'static, sam4l::gpio::GPIOPin>
    ));

    let button = components::button::ButtonComponent::new(
        board_kernel,
        components::button_component_helper!(
            sam4l::gpio::GPIOPin,
            (
                &peripherals.pc[24],
                kernel::hil::gpio::ActivationMode::ActiveLow,
                kernel::hil::gpio::FloatingState::PullNone
            )
        ),
    )
    .finalize(components::button_component_buf!(sam4l::gpio::GPIOPin));

    let crc = CrcComponent::new(board_kernel, &peripherals.crccu)
        .finalize(components::crc_component_helper!(sam4l::crccu::Crccu));

    let ac_0 = static_init!(
        sam4l::acifc::AcChannel,
        sam4l::acifc::AcChannel::new(sam4l::acifc::Channel::AC0)
    );
    let ac_1 = static_init!(
        sam4l::acifc::AcChannel,
        sam4l::acifc::AcChannel::new(sam4l::acifc::Channel::AC0)
    );
    let ac_2 = static_init!(
        sam4l::acifc::AcChannel,
        sam4l::acifc::AcChannel::new(sam4l::acifc::Channel::AC0)
    );
    let ac_3 = static_init!(
        sam4l::acifc::AcChannel,
        sam4l::acifc::AcChannel::new(sam4l::acifc::Channel::AC0)
    );
    let analog_comparator = components::analog_comparator::AcComponent::new(
        &peripherals.acifc,
        components::acomp_component_helper!(
            <sam4l::acifc::Acifc as kernel::hil::analog_comparator::AnalogComparator>::Channel,
            ac_0,
            ac_1,
            ac_2,
            ac_3
        ),
        board_kernel,
    )
    .finalize(components::acomp_component_buf!(sam4l::acifc::Acifc));
    let rng = RngComponent::new(board_kernel, &peripherals.trng).finalize(());

    // For now, assign the 802.15.4 MAC address on the device as
    // simply a 16-bit short address which represents the last 16 bits
    // of the serial number of the sam4l for this device.  In the
    // future, we could generate the MAC address by hashing the full
    // 120-bit serial number
    let serial_num: sam4l::serial_num::SerialNum = sam4l::serial_num::SerialNum::new();
    let serial_num_bottom_16 = (serial_num.get_lower_64() & 0x0000_0000_0000_ffff) as u16;
    let src_mac_from_serial_num: MacAddress = MacAddress::Short(serial_num_bottom_16);

    let aes_mux = static_init!(
        MuxAES128CCM<'static, sam4l::aes::Aes>,
        MuxAES128CCM::new(&peripherals.aes, dynamic_deferred_caller)
    );
    peripherals.aes.set_client(aes_mux);
    aes_mux.initialize_callback_handle(
        dynamic_deferred_caller
            .register(aes_mux)
            .expect("no deferred call slot available for ccm mux"),
    );

    // Can this initialize be pushed earlier, or into component? -pal
    let _ = rf233.initialize(&mut RF233_BUF, &mut RF233_REG_WRITE, &mut RF233_REG_READ);
    let (_, mux_mac) = components::ieee802154::Ieee802154Component::new(
        board_kernel,
        rf233,
        aes_mux,
        PAN_ID,
        serial_num_bottom_16,
        dynamic_deferred_caller,
    )
    .finalize(components::ieee802154_component_helper!(
        capsules::rf233::RF233<'static, VirtualSpiMasterDevice<'static, sam4l::spi::SpiHw>>,
        sam4l::aes::Aes<'static>
    ));

    let usb_driver = UsbComponent::new(board_kernel, &peripherals.usbc).finalize(());

    // Kernel storage region, allocated with the storage_volume!
    // macro in common/utils.rs
    extern "C" {
        /// Beginning on the ROM region containing app images.
        static _sstorage: u8;
        static _estorage: u8;
    }

    let nonvolatile_storage = components::nonvolatile_storage::NonvolatileStorageComponent::new(
        board_kernel,
        &peripherals.flash_controller,
        0x60000,                          // Start address for userspace accessible region
        0x20000,                          // Length of userspace accessible region
        &_sstorage as *const u8 as usize, //start address of kernel region
        &_estorage as *const u8 as usize - &_sstorage as *const u8 as usize, // length of kernel region
    )
    .finalize(components::nv_storage_component_helper!(
        sam4l::flashcalw::FLASHCALW
    ));

    let local_ip_ifaces = static_init!(
        [IPAddr; 3],
        [
            IPAddr([
                0x00, 0x01, 0x02, 0x03, 0x04, 0x05, 0x06, 0x07, 0x08, 0x09, 0x0a, 0x0b, 0x0c, 0x0d,
                0x0e, 0x0f,
            ]),
            IPAddr([
                0x10, 0x11, 0x12, 0x13, 0x14, 0x15, 0x16, 0x17, 0x18, 0x19, 0x1a, 0x1b, 0x1c, 0x1d,
                0x1e, 0x1f,
            ]),
            IPAddr::generate_from_mac(src_mac_from_serial_num),
        ]
    );

    let (udp_send_mux, udp_recv_mux, udp_port_table) = components::udp_mux::UDPMuxComponent::new(
        mux_mac,
        DEFAULT_CTX_PREFIX_LEN,
        DEFAULT_CTX_PREFIX,
        DST_MAC_ADDR,
        src_mac_from_serial_num, //comment out for dual rx test only
        //MacAddress::Short(49138), //comment in for dual rx test only
        local_ip_ifaces,
        mux_alarm,
    )
    .finalize(components::udp_mux_component_helper!(sam4l::ast::Ast));

    // UDP driver initialization happens here
    let udp_driver = components::udp_driver::UDPDriverComponent::new(
        board_kernel,
        udp_send_mux,
        udp_recv_mux,
        udp_port_table,
        local_ip_ifaces,
    )
    .finalize(components::udp_driver_component_helper!(sam4l::ast::Ast));

    let imix = Imix {
        pconsole,
        console,
        alarm,
        gpio,
        temp,
        humidity,
        ambient_light,
        adc,
        led,
        button,
        rng,
        analog_comparator,
        crc,
        spi: spi_syscalls,
        ipc: kernel::ipc::IPC::new(board_kernel, &grant_cap),
        ninedof,
        udp_driver,
        usb_driver,
        nrf51822: nrf_serialization,
        nonvolatile_storage,
    };

    // Need to initialize the UART for the nRF51 serialization.
    imix.nrf51822.initialize();

    // These two lines need to be below the creation of the chip for
    // initialization to work.
    let _ = rf233.reset();
    let _ = rf233.start();

<<<<<<< HEAD
    imix.pconsole.start(driver_debug_str);
=======
    let _ = imix.pconsole.start();
>>>>>>> 8d5b4a97

    // Optional kernel tests. Note that these might conflict
    // with normal operation (e.g., steal callbacks from drivers, etc.),
    // so do not run these and expect all services/applications to work.
    // Once everything is virtualized in the kernel this won't be a problem.
    // -pal, 11/20/18
    //
    //test::virtual_uart_rx_test::run_virtual_uart_receive(uart_mux);
    //test::rng_test::run_entropy32(&peripherals.trng);
    //test::virtual_aes_ccm_test::run(&peripherals.aes, dynamic_deferred_caller);
    //test::aes_test::run_aes128_ctr(&peripherals.aes);
    //test::aes_test::run_aes128_cbc(&peripherals.aes);
    //test::log_test::run(
    //    mux_alarm,
    //    dynamic_deferred_caller,
    //    &peripherals.flash_controller,
    //);
    //test::linear_log_test::run(
    //    mux_alarm,
    //    dynamic_deferred_caller,
    //    &peripherals.flash_controller,
    //);
    //test::icmp_lowpan_test::run(mux_mac, mux_alarm);
    //let lowpan_frag_test = test::ipv6_lowpan_test::initialize_all(mux_mac, mux_alarm);
    //lowpan_frag_test.start(); // If flashing the transmitting Imix
    /*let udp_lowpan_test = test::udp_lowpan_test::initialize_all(
       udp_send_mux,
        udp_recv_mux,
        udp_port_table,
        mux_alarm,
    );*/
    //udp_lowpan_test.start();

    // alarm_test::run_alarm(&peripherals.ast);
    /*let virtual_alarm_timer = static_init!(
        VirtualMuxAlarm<'static, sam4l::ast::Ast>,
        VirtualMuxAlarm::new(mux_alarm)
    );

    let mux_timer = static_init!(
        MuxTimer<'static, sam4l::ast::Ast>,
        MuxTimer::new(virtual_alarm_timer)
    );*/
    //virtual_alarm_timer.set_alarm_client(mux_timer);

    //multi_alarm_test::run_multi_alarm(mux_alarm);

    debug!("Initialization complete. Entering main loop");

    /// These symbols are defined in the linker script.
    extern "C" {
        /// Beginning of the ROM region containing app images.
        static _sapps: u8;
        /// End of the ROM region containing app images.
        static _eapps: u8;
        /// Beginning of the RAM region for app memory.
        static mut _sappmem: u8;
        /// End of the RAM region for app memory.
        static _eappmem: u8;
    }

    kernel::procs::load_processes(
        board_kernel,
        chip,
        core::slice::from_raw_parts(
            &_sapps as *const u8,
            &_eapps as *const u8 as usize - &_sapps as *const u8 as usize,
        ),
        core::slice::from_raw_parts_mut(
            &mut _sappmem as *mut u8,
            &_eappmem as *const u8 as usize - &_sappmem as *const u8 as usize,
        ),
        &mut PROCESSES,
        &FAULT_RESPONSE,
        &process_mgmt_cap,
    )
    .unwrap_or_else(|err| {
        debug!("Error loading processes!");
        debug!("{:?}", err);
    });

    let scheduler = components::sched::round_robin::RoundRobinComponent::new(&PROCESSES)
        .finalize(components::rr_component_helper!(NUM_PROCS));
    board_kernel.kernel_loop(&imix, chip, Some(&imix.ipc), scheduler, &main_cap);
}<|MERGE_RESOLUTION|>--- conflicted
+++ resolved
@@ -562,11 +562,9 @@
     let _ = rf233.reset();
     let _ = rf233.start();
 
-<<<<<<< HEAD
+
     imix.pconsole.start(driver_debug_str);
-=======
-    let _ = imix.pconsole.start();
->>>>>>> 8d5b4a97
+
 
     // Optional kernel tests. Note that these might conflict
     // with normal operation (e.g., steal callbacks from drivers, etc.),
