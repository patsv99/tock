--- conflicted
+++ resolved
@@ -39,75 +39,5 @@
 pub unsafe extern "C" fn panic_fmt(args: Arguments, file: &'static str, line: u32) -> ! {
     let led = &mut led::LedLow::new(&mut sam4l::gpio::PC[10]);
     let writer = &mut WRITER;
-<<<<<<< HEAD
-    let _ = writer.write_fmt(format_args!(
-        "\r\n\nKernel panic at {}:{}:\r\n\t\"",
-        file, line
-    ));
-    let _ = write(writer, args);
-    let _ = writer.write_str("\"\r\n");
-
-    // Print version of the kernel
-    let _ = writer.write_fmt(format_args!(
-        "\tKernel version {}\r\n",
-        env!("TOCK_KERNEL_VERSION")
-    ));
-
-    // Flush debug buffer if needed
-    debug::flush(writer);
-
-    // Print fault status once
-    let procs = &mut process::PROCS;
-    if procs.len() > 0 {
-        procs[0].as_mut().map(|process| {
-            process.fault_str(writer);
-        });
-    }
-
-    // print data about each process
-    let _ = writer.write_fmt(format_args!("\r\n---| App Status |---\r\n"));
-    let procs = &mut process::PROCS;
-    for idx in 0..procs.len() {
-        procs[idx].as_mut().map(|process| {
-            process.statistics_str(writer);
-        });
-    }
-
-    // blink the panic signal
-    let led = &sam4l::gpio::PC[10];
-    led.enable_output();
-    loop {
-        for _ in 0..1000000 {
-            led.clear();
-        }
-        for _ in 0..100000 {
-            led.set();
-        }
-        for _ in 0..1000000 {
-            led.clear();
-        }
-        for _ in 0..500000 {
-            led.set();
-        }
-    }
-=======
     debug::panic(led, writer, args, file, line)
-}
-
-#[macro_export]
-macro_rules! print {
-        ($($arg:tt)*) => (
-            {
-                use core::fmt::write;
-                let writer = unsafe { &mut $crate::io::WRITER };
-                let _ = write(writer, format_args!($($arg)*));
-            }
-        );
-}
-
-#[macro_export]
-macro_rules! println {
-        ($fmt:expr) => (print!(concat!($fmt, "\n")));
-            ($fmt:expr, $($arg:tt)*) => (print!(concat!($fmt, "\n"), $($arg)*));
->>>>>>> f8bf91ec
 }