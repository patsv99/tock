--- conflicted
+++ resolved
@@ -16,12 +16,9 @@
 use cc26x2::prcm;
 use kernel::capabilities;
 use kernel::hil;
-<<<<<<< HEAD
 use kernel::Chip;
-=======
 use kernel::hil::entropy::Entropy32;
 use kernel::hil::rng::Rng;
->>>>>>> 78bc43a2
 
 #[macro_use]
 pub mod io;
@@ -365,11 +362,7 @@
         rng,
     };
 
-<<<<<<< HEAD
     let chip = static_init!(cc26x2::chip::Cc26X2, cc26x2::chip::Cc26X2::new());
-=======
-    let chip = cc26x2::chip::Cc26X2::new();
->>>>>>> 78bc43a2
 
     extern "C" {
         /// Beginning of the ROM region containing app images.
@@ -389,9 +382,5 @@
         &process_management_capability,
     );
 
-<<<<<<< HEAD
     board_kernel.kernel_loop(&launchxl, chip, Some(&ipc), &main_loop_capability);
-=======
-    board_kernel.kernel_loop(&launchxl, &chip, Some(&ipc), &main_loop_capability);
->>>>>>> 78bc43a2
 }