--- conflicted
+++ resolved
@@ -7,14 +7,9 @@
 use core::cell::Cell;
 use core::ptr;
 use core::slice;
-<<<<<<< HEAD
 use kernel::StaticRef;
 use kernel::common::VolatileCell;
-use kernel::common::regs::{FieldValue, ReadOnly, ReadWrite, RegisterValue, WriteOnly};
-=======
-use kernel::common::take_cell::MapCell;
-use kernel::common::VolatileCell;
->>>>>>> fcf63601
+use kernel::common::regs::{FieldValue, ReadOnly, ReadWrite, LocalRegisterCopy, WriteOnly};
 use kernel::hil;
 use kernel::hil::usb::*;
 use pm;
@@ -280,8 +275,8 @@
     },
 }
 
-type EndpointConfigValue = RegisterValue<u32, EndpointConfig::Register>;
-type EndpointStatusValue = RegisterValue<u32, EndpointStatus::Register>;
+type EndpointConfigValue = LocalRegisterCopy<u32, EndpointConfig::Register>;
+type EndpointStatusValue = LocalRegisterCopy<u32, EndpointStatus::Register>;
 
 #[derive(Copy, Clone, Debug, Default)]
 pub struct DeviceConfig {
@@ -756,7 +751,7 @@
         device_config: &DeviceConfig,
         device_state: &mut DeviceState,
     ) {
-        let udint = usbc_regs().udint.get_value();
+        let udint = usbc_regs().udint.extract();
 
         debug1!("--> UDINT={:?}", UdintFlags(udint.get()));
 
@@ -855,7 +850,7 @@
     }
 
     fn handle_endpoint_interrupt(&self, endpoint: usize, endpoint_state: &mut EndpointState) {
-        let status = usbc_regs().uesta[endpoint].get_value();
+        let status = usbc_regs().uesta[endpoint].extract();
         debug1!("  UESTA{}={:?}", endpoint, UestaFlags(status.get()));
 
         if status.is_set(EndpointStatus::STALLED) {
@@ -1469,7 +1464,7 @@
     }
 
     fn endpoint_ctrl_out_enable(&self, endpoint: usize) {
-        let endpoint_cfg = RegisterValue::new(From::from(
+        let endpoint_cfg = LocalRegisterCopy::new(From::from(
             EndpointConfig::EPTYPE::Control + EndpointConfig::EPDIR::Out
                 + EndpointConfig::EPSIZE::Bytes8 + EndpointConfig::EPBK::Single,
         ));
@@ -1478,7 +1473,7 @@
     }
 
     fn endpoint_bulk_in_enable(&self, endpoint: usize) {
-        let endpoint_cfg = RegisterValue::new(From::from(
+        let endpoint_cfg = LocalRegisterCopy::new(From::from(
             EndpointConfig::EPTYPE::Bulk + EndpointConfig::EPDIR::In
                 + EndpointConfig::EPSIZE::Bytes8 + EndpointConfig::EPBK::Single,
         ));
@@ -1487,7 +1482,7 @@
     }
 
     fn endpoint_bulk_out_enable(&self, endpoint: usize) {
-        let endpoint_cfg = RegisterValue::new(From::from(
+        let endpoint_cfg = LocalRegisterCopy::new(From::from(
             EndpointConfig::EPTYPE::Bulk + EndpointConfig::EPDIR::Out
                 + EndpointConfig::EPSIZE::Bytes8 + EndpointConfig::EPBK::Single,
         ));
