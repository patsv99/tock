use helpers::*;
use core::cell::Cell;
use core::cmp;

use hil::spi_master;
use hil::spi_master::SpiCallback;
use hil::spi_master::ClockPolarity;
use hil::spi_master::ClockPhase;
use dma::DMAChannel;
use dma::DMAClient;
use pm;

/// Implementation of DMA-based SPI master communication for
/// the Atmel SAM4L CortexM4 microcontroller.
/// Authors: Sam Crow <samcrow@uw.edu>
///          Philip Levis <pal@cs.stanfored.edu>
///
// Driver for the SPI hardware (seperate from the USARTS),
// described in chapter 26 of the datasheet

/// The registers used to interface with the hardware
#[repr(C, packed)]
struct SpiRegisters {
    cr: u32, // 0x0
    mr: u32, // 0x4
    rdr: u32, // 0x8
    tdr: u32, // 0xC
    sr: u32, // 0x10
    ier: u32, // 0x14
    idr: u32, // 0x18
    imr: u32, // 0x1C
    reserved0: [u32; 4], // 0x20, 0x24, 0x28, 0x2C
    csr0: u32, // 0x30
    csr1: u32, // 0x34
    csr2: u32, // 0x38
    csr3: u32, // 0x3C
    reserved1: [u32; 41], // 0x40 - 0xE0
    wpcr: u32, // 0xE4
    wpsr: u32, // 0xE8
    reserved2: [u32; 3], // 0xEC - 0xF4
    features: u32, // 0xF8
    version: u32, // 0xFC
}

const SPI_BASE: u32 = 0x40008000;

/// Values for selected peripherals
#[derive(Copy,Clone)]
pub enum Peripheral {
    Peripheral0,
    Peripheral1,
    Peripheral2,
    Peripheral3,
}

///
/// The SAM4L supports four peripherals.
pub struct Spi {
    regs: *mut SpiRegisters,
    callback: Option<&'static SpiCallback>,
    dma_read:  Option<&'static mut DMAChannel>,
    dma_write: Option<&'static mut DMAChannel>,
    // keep track of which // interrupts are pending in order
    // to correctly issue completion event only after both complete.
    reading: Cell<bool>,
    writing: Cell<bool>,
    read_buffer: Option<&'static mut [u8]>,
    write_buffer: Option<&'static mut [u8]>,
    dma_length: Cell<usize>,
}

pub static mut SPI: Spi = Spi::new();

impl Spi {
   /// Creates a new SPI object, with peripheral 0 selected
   pub const fn new() -> Spi {
        Spi {
            regs: SPI_BASE as *mut SpiRegisters,
            callback: None,
            dma_read:  None,
            dma_write: None,
            reading: Cell::new(false),
            writing: Cell::new(false),
            read_buffer: None,
            write_buffer: None,
            dma_length: Cell::new(0),
        }
    }

    pub fn enable(&self) {
        unsafe { pm::enable_clock(pm::Clock::PBA(pm::PBAClock::SPI));}
        self.dma_read.as_ref().map(|read| read.enable());
        self.dma_write.as_ref().map(|write| write.enable());
        unsafe { volatile_store(&mut (*self.regs).cr, 0b1); }
    }

    pub fn disable(&self) {
        self.dma_read.as_ref().map(|read| read.disable());
        self.dma_write.as_ref().map(|write| write.disable());
        unsafe { volatile_store(&mut (*self.regs).cr, 0b10); }
    }

    /// Sets the approximate baud rate for the active peripheral,
    /// and return the actual baud rate set.
    ///
    /// Since the only supported baud rates are 48 MHz / n where n
    /// is an integer from 1 to 255, the exact baud rate may not
    /// be available. In that case, the next lower baud rate will
    /// be selected.
    ///
    /// The lowest available baud rate is 188235 baud. If the
    /// requested rate is lower, 188235 baud will be selected.
    pub fn set_baud_rate(&self, rate: u32) -> u32 {
        // Main clock frequency
        let mut real_rate = rate;
        let clock = 48000000;

        if real_rate < 188235 {
            real_rate = 188235;
        }
        if real_rate > clock {
            real_rate = clock;
        }

        // Divide and truncate, resulting in a n value that might be too low
        let mut scbr = clock / real_rate;
        // If the division was not exact, increase the n to get a slower baud rate
        if clock % rate != 0 {
            scbr += 1;
        }
        let mut csr = self.read_active_csr();
        let csr_mask: u32 = 0xFFFF00FF;
        // Clear, then write CSR bits
        csr &= csr_mask;
        csr |= (scbr & 0xFF) << 8;
        self.write_active_csr(csr);
        clock / scbr
    }

    pub fn get_baud_rate(&self) -> u32 {
        let clock = 48000000;
        let scbr = (self.read_active_csr() >> 8) & 0xFF;
        clock / scbr
    }

    pub fn set_active_peripheral(&self, peripheral: Peripheral) {
        let peripheral_number: u32 = match peripheral {
            Peripheral::Peripheral0 => 0b0000,
            Peripheral::Peripheral1 => 0b0001,
            Peripheral::Peripheral2 => 0b0011,
            Peripheral::Peripheral3 => 0b0111
        };
        let mut mr = unsafe { volatile_load(& (*self.regs).mr) };
        let pcs_mask: u32 = 0xFFF0FFFF;
        mr &= pcs_mask;
        mr |= peripheral_number << 16;
        unsafe { volatile_store(&mut (*self.regs).mr, mr); }
    }

    /// Returns the currently active peripheral
    pub fn get_active_peripheral(&self) -> Peripheral {
        let mr = unsafe {volatile_load(&(*self.regs).mr)};
        let pcs = (mr >> 16) & 0xF;
        // Split into bits for matching
        let pcs_bits = ((pcs >> 3) & 1, (pcs >> 2) & 1, (pcs >> 1) & 1, pcs & 1);
        match pcs_bits {
            (_, _, _, 0) => Peripheral::Peripheral0,
            (_, _, 0, 1) => Peripheral::Peripheral1,
            (_, 0, 1, 1) => Peripheral::Peripheral2,
            (0, 1, 1, 1) => Peripheral::Peripheral3,
            _ => {
                // Invalid configuration
                // ???
                Peripheral::Peripheral0
            }
        }
    }

    /// Returns the value of CSR0, CSR1, CSR2, or CSR3,
    /// whichever corresponds to the active peripheral
    fn read_active_csr(&self) -> u32 {
        match self.get_active_peripheral() {
            Peripheral::Peripheral0 => unsafe {volatile_load(&(*self.regs).csr0)},
            Peripheral::Peripheral1 => unsafe {volatile_load(&(*self.regs).csr1)},
            Peripheral::Peripheral2 => unsafe {volatile_load(&(*self.regs).csr2)},
            Peripheral::Peripheral3 => unsafe {volatile_load(&(*self.regs).csr3)},
        }
    }
    /// Sets the Chip Select Register (CSR) of the active peripheral
    /// (CSR0, CSR1, CSR2, or CSR3).
    fn write_active_csr(&self, value: u32) {
        match self.get_active_peripheral() {
            Peripheral::Peripheral0 => unsafe {volatile_store(&mut (*self.regs).csr0, value)},
            Peripheral::Peripheral1 => unsafe {volatile_store(&mut (*self.regs).csr1, value)},
            Peripheral::Peripheral2 => unsafe {volatile_store(&mut (*self.regs).csr2, value)},
            Peripheral::Peripheral3 => unsafe {volatile_store(&mut (*self.regs).csr3, value)},
        };
    }

    /// Set the DMA channels used for reading and writing.
    pub fn set_dma(&mut self, read: &'static mut DMAChannel, write: &'static mut DMAChannel) {
        self.dma_read = Some(read);
        self.dma_write = Some(write);
    }

    fn enable_clock(&self) {
        unsafe {
            pm::enable_clock(pm::Clock::PBA(pm::PBAClock::SPI));
        }
    }


}

impl spi_master::SpiMaster for Spi {
    /// By default, initialize SPI to operate at 40KHz, clock is
    /// idle on low, and sample on the leading edge.
    fn init(&mut self, callback: &'static SpiCallback) {
        self.enable_clock();

        self.callback = Some(callback);
        self.set_rate(40000); // Set initial baud rate to 8MHz
        self.set_clock(ClockPolarity::IdleLow);
        self.set_phase(ClockPhase::SampleLeading);

        // Keep slave select active until a last transfer bit is set
        let mut csr = self.read_active_csr();
        csr |= 1 << 3;
        self.write_active_csr(csr);

        // Indicate the last transfer to disable slave select 
        unsafe {volatile_store(&mut (*self.regs).cr, 1 << 24)};
        
        let mut mode = unsafe {volatile_load(&(*self.regs).mr)};
        mode |= 1; // Enable master mode
        mode |= 1 << 4; // Disable mode fault detection (open drain outputs not supported)
        unsafe {volatile_store(&mut (*self.regs).mr, mode)};
    }

    fn is_busy(&self) -> bool {
        self.reading.get() || self.writing.get()
    }


    /// Write a byte to the SPI and discard the read; if an
    /// asynchronous operation is outstanding, do nothing.
    fn write_byte(&self, out_byte: u8) {
        if self.reading.get() || self.writing.get() {
//           return;
        }
        let tdr = out_byte as u32;
        // Wait for data to leave TDR and enter serializer, so TDR is free
        // for this next byte
        while (unsafe {volatile_load(& (*self.regs).sr)} & 1 << 1) == 0 {}
        unsafe {volatile_store(&mut (*self.regs).tdr, tdr)};
    }

    /// Write 0 to the SPI and return the read; if an
    /// asynchronous operation is outstanding, do nothing.
    fn read_byte(&self) -> u8 {
        self.read_write_byte(0)
    }

    /// Write a byte to the SPI and return the read; if an
    /// asynchronous operation is outstanding, do nothing.
    fn read_write_byte(&self, val: u8) -> u8 {
        if self.reading.get() || self.writing.get() {
  //          return 0;
        }
        self.write_byte(val);
        // Wait for receive data register full
        while (unsafe {volatile_load(&(*self.regs).sr)} & 1) != 1 {}
        // Return read value
        unsafe {volatile_load(&(*self.regs).rdr) as u8}
    }

    /// Asynchonous buffer read/write of SPI.
    /// write_buffer must  be Some; read_buffer may be None;
    /// if read_buffer is Some, then length of read/write is the
    /// minimum of two buffer lengths; returns true if operation
    /// starts (will receive callback through SpiClient), returns
    /// false if the operation does not start.
    // The write buffer has to be mutable because it's passed back to
    // the caller, and the caller may want to be able write into it.
    fn read_write_bytes(&self,
                        write_buffer:  Option<&'static mut [u8]>,
                        read_buffer: Option<&'static mut [u8]>,
                        len: usize) -> bool {
        let writing = write_buffer.is_some();
        let reading = read_buffer.is_some();
        // If there is no write buffer, or busy, then don't start.
        // Need to check self.reading as well as self.writing in case
        // write interrupt comes back first.
        if !writing  || self.reading.get() || self.writing.get() {
            //return false
        }

        // Need to mark if reading or writing so we correctly
        // regenerate Options on callback
        self.writing.set(writing);
        self.reading.set(reading);

        let read_len = match read_buffer {
            Some(ref buf) => {buf.len()},
            None          => 0
        };
        let write_len = match write_buffer {
            Some(ref buf) => {buf.len()},
            None          => 0
        };
        let buflen = if !reading {write_len}
                     else        {cmp::min(read_len, write_len)};
        let count = cmp::min(buflen, len);
        self.dma_length.set(count);
        // The ordering of these operations matters; if you enable then
        // perform the operation, you can read a byte early on the SPI data register
        if reading {
            self.dma_read.as_ref().map(|read| {
                // We know from the check above that `reading` is only true if
                // `read_buffer` is `Some`, so `unwrap` is safe here.
                read.do_xfer(4, read_buffer.unwrap(), count)
            });
        }
        self.dma_write.as_ref().map(|write| write.do_xfer(22, write_buffer.unwrap(), count));
        if reading {
            self.dma_read.as_ref().map(|read| read.enable());
        }
        self.dma_write.as_ref().map(|write| write.enable());
        true
    }

    fn set_rate(&self, rate: u32) -> u32 {
        self.set_baud_rate(rate)
    }

    fn get_rate(&self) -> u32 {
         self.get_baud_rate()
    } 

    fn set_clock(&self, polarity: ClockPolarity) {
        let mut csr = self.read_active_csr();
        match polarity {
            ClockPolarity::IdleHigh => csr |= 1,
            ClockPolarity::IdleLow => csr &= 0xFFFFFFFE,
        };
        self.write_active_csr(csr);
    }


    fn get_clock(&self) -> ClockPolarity {
        let csr = self.read_active_csr();
        let polarity = csr & 0x1;
        match polarity {
            0 => ClockPolarity::IdleLow,
            _ => ClockPolarity::IdleHigh,
        }
    }

    fn set_phase(&self, phase: ClockPhase) {
        let mut csr = self.read_active_csr();
        match phase {
            ClockPhase::SampleLeading => csr |= 1 << 1,
            ClockPhase::SampleTrailing => csr &= 0xFFFFFFFD,
        };
        self.write_active_csr(csr);
    }

    fn get_phase(&self) -> ClockPhase {
        let csr = self.read_active_csr();
        let phase = (csr >> 1) & 0x1;
        match phase {
            0 => ClockPhase::SampleTrailing,
            _ => ClockPhase::SampleLeading,
        }
    }

    fn set_chip_select(&self, cs: u8) -> bool{
        if cs >= 4 {
            return false
        }
        let peripheral_number: u32 = match cs {
            0 => 0b0000,
            1 => 0b0001,
            2 => 0b0011,
            3 => 0b0111,
            _ => 0b0000,
        };

        let mut mr = unsafe {volatile_load(&(*self.regs).mr)};
        // Clear and set MR.PCS
        let pcs_mask: u32 = 0xFFF0FFFF;
        mr &= pcs_mask;
        mr |= peripheral_number << 16;
        unsafe {volatile_store(&mut (*self.regs).mr, mr);}
        true
    }

    fn get_chip_select(&self) -> u8 {
        let mr = unsafe {volatile_load(&(*self.regs).mr)};
        let cs = (mr >> 16) & 0xF;
        match cs {
            0b0000 => 0,
            0b0001 => 1,
            0b0011 => 2,
            0b0111 => 3,
            _ => 0,
        }
    }

    fn clear_chip_select(&self) {
       unsafe {volatile_store(&mut (*self.regs).cr, 1 << 24)};
    }
}

impl DMAClient for Spi {
<<<<<<< HEAD
    fn xfer_done(&mut self, pid: usize, buf: &'static mut[u8]) {
=======
    fn xfer_done(&mut self, pid: usize, _buffer: &'static mut [u8]) {
>>>>>>> 9b15913a
        // I don't know if there are ordering guarantees on the read and
        // write interrupts, guessing not, so issue the callback when both
        // reading and writing are complete. In practice it seems like
        // the read interrupt happens second. -pal
        //
        // The disable calls are commented out because executing them
        // causes subsequent operations to fail. The call to read_write_bytes
        // calls enable(), so I don't know why. -pal
        if pid == 4  { // SPI RX
           // self.dma_read.as_ref().map(|dma| dma.disable());
            self.reading.set(false);
            self.read_buffer = Some(buf);
            if !self.reading.get() && !self.writing.get() {
                let rb = self.read_buffer.take();
                let wb = self.write_buffer.take();
                let len = self.dma_length.get();
                self.dma_length.set(0);
                self.callback.as_ref().map(|cb| 
                                           cb.read_write_done(wb, rb, len));
            }
        }
        else if pid == 22 { // SPI TX
           // self.dma_write.as_ref().map(|dma| dma.disable());
            self.writing.set(false);
            self.write_buffer = Some(buf);
            if !self.reading.get() && !self.writing.get() {
                let rb = self.read_buffer.take();
                let wb = self.write_buffer.take();
                let len = self.dma_length.get();
                self.dma_length.set(0);
                self.callback.as_ref().map(|cb| 
                                           cb.read_write_done(wb, rb, len));
            }
        }
    }
}<|MERGE_RESOLUTION|>--- conflicted
+++ resolved
@@ -413,11 +413,7 @@
 }
 
 impl DMAClient for Spi {
-<<<<<<< HEAD
     fn xfer_done(&mut self, pid: usize, buf: &'static mut[u8]) {
-=======
-    fn xfer_done(&mut self, pid: usize, _buffer: &'static mut [u8]) {
->>>>>>> 9b15913a
         // I don't know if there are ordering guarantees on the read and
         // write interrupts, guessing not, so issue the callback when both
         // reading and writing are complete. In practice it seems like
