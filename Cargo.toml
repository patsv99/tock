--- conflicted
+++ resolved
@@ -11,11 +11,8 @@
     "boards/hail",
     "boards/hifive1",
     "boards/imix",
-<<<<<<< HEAD
     "boards/imxrt1050-evkb",
-=======
     "boards/msp_exp432p401r",
->>>>>>> ad9387a5
     "boards/nordic/nrf52840dk",
     "boards/nordic/nrf52840_dongle",
     "boards/nordic/nrf52dk",
